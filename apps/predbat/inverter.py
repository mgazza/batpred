--- conflicted
+++ resolved
@@ -1084,11 +1084,7 @@
             current_rate = self.base.get_arg("charge_rate", index=self.id, default=2600.0)
 
         if abs(current_rate - new_rate) > 100:
-<<<<<<< HEAD
-            self.base.log("Inverter {} current charge rate is {} and new target is {}".format(self.id, current_rate, new_rate))
-=======
             self.base.log("Inverter {} current charge rate is {}W and new target is {}W".format(self.id, current_rate, new_rate))
->>>>>>> 4c832748
             if self.rest_data:
                 self.rest_setChargeRate(new_rate)
             else:
@@ -1100,11 +1096,7 @@
                     self.set_current_from_power("charge", new_rate)
 
             if notify and self.base.set_inverter_notify:
-<<<<<<< HEAD
-                self.base.call_notify("Predbat: Inverter {} charge rate changes to {} at {}".format(self.id, new_rate, self.base.time_now_str()))
-=======
                 self.base.call_notify("Predbat: Inverter {} charge rate changes to {}W at {}".format(self.id, new_rate, self.base.time_now_str()))
->>>>>>> 4c832748
             self.mqtt_message(topic="set/charge_rate", payload=new_rate)
 
     def adjust_discharge_rate(self, new_rate, notify=True):
@@ -1134,11 +1126,7 @@
             current_rate = self.base.get_arg("discharge_rate", index=self.id, default=2600.0)
 
         if abs(current_rate - new_rate) > 100:
-<<<<<<< HEAD
-            self.base.log("Inverter {} current discharge rate is {} and new target is {}".format(self.id, current_rate, new_rate))
-=======
             self.base.log("Inverter {} current discharge rate is {}W and new target is {}W".format(self.id, current_rate, new_rate))
->>>>>>> 4c832748
             if self.rest_data:
                 self.rest_setDischargeRate(new_rate)
             else:
@@ -1153,11 +1141,7 @@
                     self.set_current_from_power("discharge", new_rate)
 
             if notify and self.base.set_inverter_notify:
-<<<<<<< HEAD
-                self.base.call_notify("Predbat: Inverter {} discharge rate changes to {} at {}".format(self.id, new_rate, self.base.time_now_str()))
-=======
                 self.base.call_notify("Predbat: Inverter {} discharge rate changes to {}W at {}".format(self.id, new_rate, self.base.time_now_str()))
->>>>>>> 4c832748
             self.mqtt_message(topic="set/discharge_rate", payload=new_rate)
 
     def adjust_battery_target(self, soc, isCharging=False):
@@ -1195,11 +1179,7 @@
                 self.write_and_poll_value("charge_limit", self.base.get_arg("charge_limit", indirect=False, index=self.id), soc)
 
             if self.base.set_inverter_notify:
-<<<<<<< HEAD
-                self.base.call_notify("Predbat: Inverter {} Target SOC has been changed to {} % at {}".format(self.id, soc, self.base.time_now_str()))
-=======
                 self.base.call_notify("Predbat: Inverter {} Target SOC has been changed to {}% at {}".format(self.id, soc, self.base.time_now_str()))
->>>>>>> 4c832748
             self.mqtt_message(topic="set/target_soc", payload=soc)
         else:
             self.base.log("Inverter {} Current Target SOC is {}%, already at target".format(self.id, current_soc))
